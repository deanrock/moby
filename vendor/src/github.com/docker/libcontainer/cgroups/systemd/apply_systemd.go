--- conflicted
+++ resolved
@@ -298,11 +298,7 @@
 }
 
 func joinFreezer(c *configs.Cgroup, pid int) error {
-<<<<<<< HEAD
-	if _, err := join(c, "freezer", pid); err != nil {
-=======
 	if _, err := join(c, "freezer", pid); err != nil && !cgroups.IsNotFound(err) {
->>>>>>> 2daede5a
 		return err
 	}
 
@@ -402,31 +398,14 @@
 // This happens at least for v208 when any sibling unit is started.
 func joinDevices(c *configs.Cgroup, pid int) error {
 	path, err := join(c, "devices", pid)
-<<<<<<< HEAD
-=======
 	// Even if it's `not found` error, we'll return err because devices cgroup
 	// is hard requirement for container security.
->>>>>>> 2daede5a
 	if err != nil {
 		return err
 	}
 
 	devices := subsystems["devices"]
-<<<<<<< HEAD
-	if err := devices.Set(path, c); err != nil {
-		return err
-	}
-
-	return nil
-}
-
-// Symmetrical public function to update device based cgroups.  Also available
-// in the fs implementation.
-func ApplyDevices(c *configs.Cgroup, pid int) error {
-	return joinDevices(c, pid)
-=======
 	return devices.Set(path, c)
->>>>>>> 2daede5a
 }
 
 func joinMemory(c *configs.Cgroup, pid int) error {
