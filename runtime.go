--- conflicted
+++ resolved
@@ -127,7 +127,6 @@
 		return err
 	}
 
-<<<<<<< HEAD
 	// Get the root filesystem from the driver
 	rootfs, err := runtime.driver.Get(container.ID)
 	if err != nil {
@@ -135,11 +134,6 @@
 	}
 	container.rootfs = rootfs
 
-	// init the wait lock
-	container.waitLock = make(chan struct{})
-
-=======
->>>>>>> 234f5ac3
 	container.runtime = runtime
 
 	// Attach to stdout and stderr
